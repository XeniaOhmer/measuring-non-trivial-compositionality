import random
from itertools import product
import string
from typing import Tuple, Union, Dict, List
from copy import deepcopy

from tabulate import tabulate


Derivation = Union[str, Tuple['Derivation', 'Derivation']]
Protocol = Dict[Derivation, str]

POSSIBLE_COLORS = ['blue', 'green', 'gold', 'yellow', 'red', 'orange'] + [f'color_{i}' for i in range(25)]
POSSIBLE_SHAPES = ['square', 'circle', 'ellipse', 'triangle', 'rectangle', 'pentagon'] + [f'shape_{i}' for i in range(25)]


def get_trivially_compositional_protocol(num_colors: int, num_shapes: int) -> Protocol:
    objects = product(POSSIBLE_COLORS[:num_colors], POSSIBLE_SHAPES[:num_shapes])
    alphabet = list(string.ascii_letters[:num_colors+num_shapes])
    random.shuffle(alphabet)
    color_names, shape_names = alphabet[:num_colors], alphabet[num_colors:]
    color_mapping = {color: color_name for color, color_name
                     in zip(POSSIBLE_COLORS[:num_colors], color_names)}
    shape_mapping = {shape: shape_name for shape, shape_name
                     in zip(POSSIBLE_SHAPES[:num_shapes], shape_names)}
    mapping = {}
    for color, shape in objects:
        mapping[(color, shape)] = ''.join((color_mapping[color], shape_mapping[shape]))
    return mapping


def get_nontrivially_compositional_protocol(num_colors: int, num_shapes: int) -> Protocol:
    """
    Adapted from
    https://github.com/facebookresearch/EGG/blob/4f21c31f82e60c5662b088a66d6f1cbd3f1e6425/egg/zoo/compositional_efficiency/archs.py#L53
    """
    num_letters = num_colors + num_shapes
    alphabet = list(string.ascii_letters[:num_letters])
    random.shuffle(alphabet)
    mapping = {}
    for i, color in enumerate(POSSIBLE_COLORS[:num_colors]):
        for j, shape in enumerate(POSSIBLE_SHAPES[:num_shapes]):
            first_letter = alphabet[(i - j) % num_letters]
            second_letter = alphabet[(i + j) % num_letters]
            mapping[color, shape] = first_letter + second_letter
    return mapping


def get_holistic_protocol(num_colors: int, num_shapes: int) -> Protocol:
    objects = product(POSSIBLE_COLORS[:num_colors], POSSIBLE_SHAPES[:num_shapes])
    alphabet = string.ascii_letters[:num_colors + num_shapes]
    object_names = list(product(alphabet, alphabet))
    random.shuffle(object_names)
    mapping = {}
    for (color, shape), name in zip(objects, object_names):
        mapping[(color, shape)] = ''.join(name)
    return mapping


def get_random_protocol(num_colors: int, num_shapes: int) -> Protocol:
    objects = product(POSSIBLE_COLORS[:num_colors], POSSIBLE_SHAPES[:num_shapes])
    alphabet = string.ascii_letters[:num_colors + num_shapes]
    mapping = {}
    for color, shape in objects:
        mapping[(shape, color)] = ''.join([random.choice(alphabet), random.choice(alphabet)])
    return mapping


def get_order_sensitive_ntc_protocol(num_colors: int, num_shapes: int) -> Protocol:
    objects = product(POSSIBLE_COLORS[:num_colors], POSSIBLE_SHAPES[:num_shapes])
    alphabet = list(string.ascii_letters[:num_colors])
    random.shuffle(alphabet)
    color_names = deepcopy(alphabet)
    random.shuffle(alphabet)
    shape_names = deepcopy(alphabet)
    color_mapping = {color: color_name for color, color_name
                     in zip(POSSIBLE_COLORS[:num_colors], color_names)}
    shape_mapping = {shape: shape_name for shape, shape_name
                     in zip(POSSIBLE_SHAPES[:num_shapes], shape_names)}
    mapping = {}
    for color, shape in objects:
        mapping[(color, shape)] = ''.join((color_mapping[color], shape_mapping[shape]))
    return mapping


def get_negation_ntc_protocol() -> Protocol:
    # '!' = negation, 'x' = box, 'a' = blue, 'b' = red, ..., '_' = padding token
    return {
        ('blue', 'circle'): 'a!x_',  # blue not box
        ('blue', 'box'): 'ax__',  # blue box

        ('red', 'circle'): 'b!x_',  # red not box
        ('red', 'box'): 'bx__',  # red box

        ('green', 'circle'): 'c!x_',  # green not box
        ('green', 'box'): 'cx__',  # green box

        ('yellow', 'circle'): 'd!x_',  # yellow not box_
        ('yellow', 'box'): 'dx__',  # yellow box

        ('gold', 'circle'): 'e!x_',  # gold not box
        ('gold', 'box'): 'ex__',  # gold box

        ('orange', 'circle'): 'f!x_',  # orange not box
        ('orange', 'box'): 'fx__',  # orange box

        ('white', 'circle'): 'g!x_',  # white not box
        ('white', 'box'): 'gx__',  # white box

        ('black', 'circle'): 'h!x_',  # black not box
        ('black', 'box'): 'hx__',  # black box

        ('pink', 'circle'): 'i!x_',  # pink not box
        ('pink', 'box'): 'ix__',  # pink box

        ('silver', 'circle'): 'j!x_',  # silver not box
        ('silver', 'box'): 'jx__',  # silver box

        ('bronze', 'circle'): 'k!x_',  # bronze not box
        ('bronze', 'box'): 'kx__',  # bronze box
    }


def get_context_sensitive_ntc_protocol(num_colors: int, num_shapes: int) -> Protocol:
    compositional_protocol = get_trivially_compositional_protocol(num_colors, num_shapes)
    context_sensitive_protocol = {}
    for derivation, (color_symbol, shape_symbol) in compositional_protocol.items():
        context_sensitive_protocol[('color', derivation)] = color_symbol + '_'
        context_sensitive_protocol[('shape', derivation)] = shape_symbol + '_'
        context_sensitive_protocol[('both', derivation)] = color_symbol + shape_symbol
    return context_sensitive_protocol


def get_diagonal_ntc_protocol(num_colors: int, num_shapes: int) -> Protocol:
    """
    first symbol -- index of matrix diagonal
    second symbol -- position on the diagonal
    """
    num_letters = num_colors + num_shapes
    alphabet = list(string.ascii_letters[:num_letters])
    mapping = {}
    random.shuffle(alphabet)
    for i, color in enumerate(POSSIBLE_COLORS[:num_colors]):
        for j, shape in enumerate(POSSIBLE_SHAPES[:num_shapes]):
            first_letter = alphabet[i + j]
            second_letter = alphabet[j if i + j < num_colors
                                     else num_colors - i - 1]
            mapping[color, shape] = first_letter + second_letter
    return mapping


<<<<<<< HEAD
def get_rotated_tc_protocol(num_colors: int, num_shapes: int) -> Protocol:
    """
    Trivially compositional protocol with axes rotated 45 degrees
    -- very similar to entangled.
    """
    num_letters = num_colors + num_shapes
    alphabet = list(string.ascii_letters[:num_letters])
    mapping = {}
    random.shuffle(alphabet)
    for i, color in enumerate(POSSIBLE_COLORS[:num_colors]):
        for j, shape in enumerate(POSSIBLE_SHAPES[:num_shapes]):
            first_letter = alphabet[i - j + num_shapes]
            second_letter = alphabet[j + i]
            mapping[color, shape] = first_letter + second_letter
    return mapping
=======
def print_protocol(protocols: Dict[str, Protocol]):
    table = {}
    for protocol_name, protocol in protocols.items():
        table['derivation'] = [f'{color} {shape}' for color, shape in protocol.keys()]
        table[protocol_name] = [val.replace('_', '') for val in protocol.values()]
    return tabulate(table, tablefmt='latex_booktabs', headers="keys")


if __name__ == '__main__':
    NUM_COLORS = NUM_SHAPES = 5
    protocols = {
        'holistic': get_holistic_protocol(NUM_COLORS, NUM_SHAPES),
        'TC': get_trivially_compositional_protocol(NUM_COLORS, NUM_SHAPES),
        'random': get_random_protocol(NUM_COLORS, NUM_SHAPES),
        'NTC': get_nontrivially_compositional_protocol(NUM_COLORS, NUM_SHAPES),
        'negation': get_negation_ntc_protocol(),
        'order sensitive': get_order_sensitive_ntc_protocol(NUM_COLORS, NUM_SHAPES),
        'diagonal': get_diagonal_ntc_protocol(NUM_COLORS, NUM_SHAPES)
    }
    print(print_protocol(protocols))
>>>>>>> 405a48c6
<|MERGE_RESOLUTION|>--- conflicted
+++ resolved
@@ -149,8 +149,7 @@
     return mapping
 
 
-<<<<<<< HEAD
-def get_rotated_tc_protocol(num_colors: int, num_shapes: int) -> Protocol:
+def get_rotated_ntc_protocol(num_colors: int, num_shapes: int) -> Protocol:
     """
     Trivially compositional protocol with axes rotated 45 degrees
     -- very similar to entangled.
@@ -165,7 +164,8 @@
             second_letter = alphabet[j + i]
             mapping[color, shape] = first_letter + second_letter
     return mapping
-=======
+
+
 def print_protocol(protocols: Dict[str, Protocol]):
     table = {}
     for protocol_name, protocol in protocols.items():
@@ -184,6 +184,6 @@
         'negation': get_negation_ntc_protocol(),
         'order sensitive': get_order_sensitive_ntc_protocol(NUM_COLORS, NUM_SHAPES),
         'diagonal': get_diagonal_ntc_protocol(NUM_COLORS, NUM_SHAPES)
+        'rotated': get_rotated_ntc_protocol(NUM_COLORS, NUM_SHAPES)
     }
-    print(print_protocol(protocols))
->>>>>>> 405a48c6
+    print(print_protocol(protocols))